import React, { FC, lazy, Suspense, useCallback, useEffect, useReducer, useRef, useState } from 'react';
import {
  Widget,
  Typography,
  Avatar,
  TextInput,
  IconButton,
  Modal,
  useCopyToClipboard,
  Flex,
  Box,
  TextLink,
} from '@neo4j-ndl/react';
import { ArrowDownTrayIconOutline, XMarkIconOutline } from '@neo4j-ndl/react/icons';
import ChatBotAvatar from '../../assets/images/chatbot-ai.png';
import {
  ChatbotProps,
  Chunk,
  Community,
  CustomFile,
  Entity,
  ExtendedNode,
  ExtendedRelationship,
  Messages,
  ResponseMode,
  UserCredentials,
  metricstate,
  multimodelmetric,
  nodeDetailsProps,
} from '../../types';
import { useCredentials } from '../../context/UserCredentials';
import { chatBotAPI } from '../../services/QnaAPI';
import { v4 as uuidv4 } from 'uuid';
import { useFileContext } from '../../context/UsersFiles';
import clsx from 'clsx';
import ReactMarkdown from 'react-markdown';
import { buttonCaptions, chatModeLables } from '../../utils/Constants';
import useSpeechSynthesis from '../../hooks/useSpeech';
import ButtonWithToolTip from '../UI/ButtonWithToolTip';
import FallBackDialog from '../UI/FallBackDialog';
import { downloadClickHandler, getDateTime } from '../../utils/Utils';
import ChatModesSwitch from './ChatModesSwitch';
import CommonActions from './CommonChatActions';
const InfoModal = lazy(() => import('./ChatInfoModal'));

const Chatbot: FC<ChatbotProps> = (props) => {
  const {
    messages: listMessages,
    setMessages: setListMessages,
    isLoading,
    isFullScreen,
    clear,
    connectionStatus,
  } = props;
  const [inputMessage, setInputMessage] = useState('');
  const [loading, setLoading] = useState<boolean>(isLoading);
  const { userCredentials } = useCredentials();
  const { model, chatModes, selectedRows, filesData } = useFileContext();
  const messagesEndRef = useRef<HTMLDivElement>(null);
  const [sessionId, setSessionId] = useState<string>(sessionStorage.getItem('session_id') ?? '');
  const [showInfoModal, setShowInfoModal] = useState<boolean>(false);
  const [sourcesModal, setSourcesModal] = useState<string[]>([]);
  const [modelModal, setModelModal] = useState<string>('');
  const [responseTime, setResponseTime] = useState<number>(0);
  const [tokensUsed, setTokensUsed] = useState<number>(0);
  const [cypherQuery, setcypherQuery] = useState<string>('');
  const [chatsMode, setChatsMode] = useState<string>(chatModeLables['graph+vector+fulltext']);
  const [graphEntitites, setgraphEntitites] = useState<[]>([]);
  const [messageError, setmessageError] = useState<string>('');
  const [entitiesModal, setEntitiesModal] = useState<string[]>([]);
  const [nodeDetailsModal, setNodeDetailsModal] = useState<nodeDetailsProps>({});
  const [metricQuestion, setMetricQuestion] = useState<string>('');
  const [metricAnswer, setMetricAnswer] = useState<string>('');
  const [metricContext, setMetricContext] = useState<string>('');
  const [nodes, setNodes] = useState<ExtendedNode[]>([]);
  const [relationships, setRelationships] = useState<ExtendedRelationship[]>([]);
  const [chunks, setChunks] = useState<Chunk[]>([]);
  const [metricDetails, setMetricDetails] = useState<metricstate | null>(null);
  const [infoEntities, setInfoEntities] = useState<Entity[]>([]);
  const [communities, setCommunities] = useState<Community[]>([]);
  const [infoLoading, toggleInfoLoading] = useReducer((s) => !s, false);
  const [metricsLoading, toggleMetricsLoading] = useReducer((s) => !s, false);
  const downloadLinkRef = useRef<HTMLAnchorElement>(null);
  const [activeChat, setActiveChat] = useState<Messages | null>(null);
  const [multiModelMetrics, setMultiModelMetrics] = useState<multimodelmetric[]>([]);

  const [_, copy] = useCopyToClipboard();
  const { speak, cancel, speaking } = useSpeechSynthesis({
    onEnd: () => {
      setListMessages((msgs) => msgs.map((msg) => ({ ...msg, speaking: false })));
    },
  });
<<<<<<< HEAD
  let selectedFileNames: CustomFile[] = [];
  for (let index = 0; index < selectedRows.length; index++) {
    const id = selectedRows[index];
    for (let index = 0; index < filesData.length; index++) {
      const f = filesData[index];
      if (f.id === id) {
        selectedFileNames.push(f);
      }
    }
  }
=======

  let selectedFileNames: CustomFile[] = filesData.filter(
    (f) => selectedRows.includes(f.id) && ['Completed'].includes(f.status)
  );
>>>>>>> bec4bf51

  const handleInputChange = (e: React.ChangeEvent<HTMLInputElement>) => {
    setInputMessage(e.target.value);
  };

  const saveInfoEntitites = (entities: Entity[]) => {
    setInfoEntities(entities);
  };

  const saveNodes = (chatNodes: ExtendedNode[]) => {
    setNodes(chatNodes);
  };

  const saveChatRelationships = (chatRels: ExtendedRelationship[]) => {
    setRelationships(chatRels);
  };

  const saveChunks = (chatChunks: Chunk[]) => {
    setChunks(chatChunks);
  };
  const saveMultimodemetrics = (metrics: multimodelmetric[]) => {
    setMultiModelMetrics(metrics);
  };
  const saveMetrics = (metricInfo: metricstate) => {
    setMetricDetails(metricInfo);
  };
  const saveCommunities = (chatCommunities: Community[]) => {
    setCommunities(chatCommunities);
  };
  useEffect(() => {
    if (!sessionStorage.getItem('session_id')) {
      const id = uuidv4();
      setSessionId(id);
      sessionStorage.setItem('session_id', id);
    }
  }, []);

  const simulateTypingEffect = (messageId: number, response: ResponseMode, mode: string, message: string) => {
    let index = 0;
    let lastTimestamp: number | null = null;
    const TYPING_INTERVAL = 20;
    const animate = (timestamp: number) => {
      if (lastTimestamp === null) {
        lastTimestamp = timestamp;
      }
      const elapsed = timestamp - lastTimestamp;
      if (elapsed >= TYPING_INTERVAL) {
        if (index < message.length) {
          const nextIndex = index + 1;
          const currentTypedText = message.substring(0, nextIndex);
          setListMessages((msgs) =>
            msgs.map((msg) => {
              if (msg.id === messageId) {
                return {
                  ...msg,
                  modes: {
                    ...msg.modes,
                    [mode]: {
                      ...response,
                      message: currentTypedText,
                    },
                  },
                  isTyping: true,
                  speaking: false,
                  copying: false,
                };
              }
              return msg;
            })
          );
          index = nextIndex;
          lastTimestamp = timestamp;
        } else {
          setListMessages((msgs) => {
            const activeMessage = msgs.find((message) => message.id === messageId);
            let sortedModes: Record<string, ResponseMode>;
            if (activeMessage) {
              sortedModes = Object.fromEntries(
                chatModes.filter((m) => m in activeMessage.modes).map((key) => [key, activeMessage?.modes[key]])
              );
            }
            return msgs.map((msg) => (msg.id === messageId ? { ...msg, isTyping: false, modes: sortedModes } : msg));
          });
          return;
        }
      }
      requestAnimationFrame(animate);
    };
    requestAnimationFrame(animate);
  };

  const handleSubmit = async (e: { preventDefault: () => void }) => {
    e.preventDefault();
    if (!inputMessage.trim()) {
      return;
    }
    const datetime = getDateTime();
    const userMessage: Messages = {
      id: Date.now(),
      user: 'user',
      datetime: datetime,
      currentMode: chatModes[0],
      modes: {},
    };
    userMessage.modes[chatModes[0]] = { message: inputMessage };
    setListMessages([...listMessages, userMessage]);
    const chatbotMessageId = Date.now() + 1;
    const chatbotMessage: Messages = {
      id: chatbotMessageId,
      user: 'chatbot',
      datetime: new Date().toLocaleString(),
      isTyping: true,
      isLoading: true,
      modes: {},
      currentMode: chatModes[0],
    };
    setListMessages((prev) => [...prev, chatbotMessage]);
    try {
      const apiCalls = chatModes.map((mode) =>
        chatBotAPI(
          userCredentials as UserCredentials,
          inputMessage,
          sessionId,
          model,
          mode,
          selectedFileNames?.map((f) => f.name)
        )
      );
      setInputMessage('');
      const results = await Promise.allSettled(apiCalls);
      results.forEach((result, index) => {
        const mode = chatModes[index];
        if (result.status === 'fulfilled') {
          // @ts-ignore
          if (result.value.response.data.status === 'Success') {
            const response = result.value.response.data.data;
            const responseMode: ResponseMode = {
              message: response.message,
              sources: response.info.sources,
              model: response.info.model,
              total_tokens: response.info.total_tokens,
              response_time: response.info.response_time,
              cypher_query: response.info.cypher_query,
              graphonly_entities: response.info.context ?? [],
              entities: response.info.entities ?? [],
              nodeDetails: response.info.nodedetails,
              error: response.info.error,
              metric_question: response.info?.metric_details?.question ?? '',
              metric_answer: response.info?.metric_details?.answer ?? '',
              metric_contexts: response.info?.metric_details?.contexts ?? '',
            };
            if (index === 0) {
              simulateTypingEffect(chatbotMessageId, responseMode, mode, responseMode.message);
            } else {
              setListMessages((prev) =>
                prev.map((msg) =>
                  (msg.id === chatbotMessageId ? { ...msg, modes: { ...msg.modes, [mode]: responseMode } } : msg)
                )
              );
            }
          } else {
            const response = result.value.response.data;
            const responseMode: ResponseMode = {
              message: response.message,
              error: response.error,
            };
            if (index === 0) {
              simulateTypingEffect(chatbotMessageId, responseMode, response.data, responseMode.message);
            } else {
              setListMessages((prev) =>
                prev.map((msg) =>
                  (msg.id === chatbotMessageId ? { ...msg, modes: { ...msg.modes, [mode]: responseMode } } : msg)
                )
              );
            }
          }
        } else {
          console.error(`API call failed for mode ${mode}:`, result.reason);
          setListMessages((prev) =>
            prev.map((msg) =>
              (msg.id === chatbotMessageId
                ? {
                    ...msg,
                    modes: {
                      ...msg.modes,
                      [mode]: { message: 'Failed to fetch response for this mode.', error: result.reason },
                    },
                  }
                : msg)
            )
          );
        }
      });
      setListMessages((prev) =>
        prev.map((msg) => (msg.id === chatbotMessageId ? { ...msg, isLoading: false, isTyping: false } : msg))
      );
    } catch (error) {
      console.error('Error in handling chat:', error);
      if (error instanceof Error) {
        setListMessages((prev) =>
          prev.map((msg) =>
            (msg.id === chatbotMessageId
              ? {
                  ...msg,
                  isLoading: false,
                  isTyping: false,
                  modes: {
                    [chatModes[0]]: {
                      message: 'An error occurred while processing your request.',
                      error: error.message,
                    },
                  },
                }
              : msg)
          )
        );
      }
    }
  };

  const scrollToBottom = () => {
    messagesEndRef.current?.scrollIntoView({ behavior: 'smooth' });
  };
  useEffect(() => {
    scrollToBottom();
  }, [listMessages]);

  useEffect(() => {
    setLoading(() => listMessages.some((msg) => msg.isLoading || msg.isTyping));
  }, [listMessages]);

  useEffect(() => {
    if (clear) {
      cancel();
      setListMessages((msgs) => msgs.map((msg) => ({ ...msg, speaking: false })));
    }
  }, [clear]);

  const handleCopy = (message: string, id: number) => {
    copy(message);
    setListMessages((msgs) =>
      msgs.map((msg) => {
        if (msg.id === id) {
          msg.copying = true;
        }
        return msg;
      })
    );
    setTimeout(() => {
      setListMessages((msgs) =>
        msgs.map((msg) => {
          if (msg.id === id) {
            msg.copying = false;
          }
          return msg;
        })
      );
    }, 2000);
  };

  const handleCancel = (id: number) => {
    cancel();
    setListMessages((msgs) => msgs.map((msg) => (msg.id === id ? { ...msg, speaking: false } : msg)));
  };

  const handleSpeak = (chatMessage: string, id: number) => {
    speak({ text: chatMessage }, typeof window !== 'undefined' && window.speechSynthesis != undefined);
    setListMessages((msgs) => {
      const messageWithSpeaking = msgs.find((msg) => msg.speaking);
      return msgs.map((msg) => (msg.id === id && !messageWithSpeaking ? { ...msg, speaking: true } : msg));
    });
  };

  const handleSwitchMode = (messageId: number, newMode: string) => {
    const activespeechId = listMessages.find((msg) => msg.speaking)?.id;
    if (speaking && messageId === activespeechId) {
      cancel();
      setListMessages((prev) =>
        prev.map((msg) => (msg.id === messageId ? { ...msg, currentMode: newMode, speaking: false } : msg))
      );
    } else {
      setListMessages((prev) => prev.map((msg) => (msg.id === messageId ? { ...msg, currentMode: newMode } : msg)));
    }
  };

  const detailsHandler = useCallback((chat: Messages, previousActiveChat: Messages | null) => {
    const currentMode = chat.modes[chat.currentMode];
    setModelModal(currentMode.model ?? '');
    setSourcesModal(currentMode.sources ?? []);
    setResponseTime(currentMode.response_time ?? 0);
    setTokensUsed(currentMode.total_tokens ?? 0);
    setcypherQuery(currentMode.cypher_query ?? '');
    setShowInfoModal(true);
    setChatsMode(chat.currentMode ?? '');
    setgraphEntitites(currentMode.graphonly_entities ?? []);
    setEntitiesModal(currentMode.entities ?? []);
    setmessageError(currentMode.error ?? '');
    setNodeDetailsModal(currentMode.nodeDetails ?? {});
    setMetricQuestion(currentMode.metric_question ?? '');
    setMetricContext(currentMode.metric_contexts ?? '');
    setMetricAnswer(currentMode.metric_answer ?? '');
    setActiveChat(chat);
    if (
      (previousActiveChat != null && chat.id != previousActiveChat?.id) ||
      (previousActiveChat != null && chat.currentMode != previousActiveChat.currentMode)
    ) {
      setNodes([]);
      setChunks([]);
      setInfoEntities([]);
      setMetricDetails(null);
    }
    if (previousActiveChat != null && chat.id != previousActiveChat?.id) {
      setMultiModelMetrics([]);
    }
  }, []);

  const speechHandler = useCallback((chat: Messages) => {
    if (chat.speaking) {
      handleCancel(chat.id);
    } else {
      handleSpeak(chat.modes[chat.currentMode]?.message, chat.id);
    }
  }, []);

  return (
    <div className='n-bg-palette-neutral-bg-weak flex flex-col justify-between min-h-full max-h-full overflow-hidden'>
      <div className='flex overflow-y-auto pb-12 min-w-full chatBotContainer pl-3 pr-3'>
        <Widget className='n-bg-palette-neutral-bg-weak w-full' header='' isElevated={false}>
          <div className='flex flex-col gap-4 gap-y-4'>
<<<<<<< HEAD
            {listMessages.map((chat, index) => (
              <div
                ref={messagesEndRef}
                key={chat.id}
                className={clsx(`flex gap-2.5`, {
                  'flex-row': chat.user === 'chatbot',
                  'flex-row-reverse': chat.user !== 'chatbot',
                })}
              >
                <div className='w-8 h-8'>
                  {chat.user === 'chatbot' ? (
                    <Avatar
                      className='-ml-4'
                      hasStatus
                      name='KM'
                      shape='square'
                      size='x-large'
                      source={ChatBotAvatar}
                      status={connectionStatus ? 'online' : 'offline'}
                      type='image'
                    />
                  ) : (
                    <Avatar
                      className=''
                      hasStatus
                      name='KM'
                      shape='square'
                      size='x-large'
                      status={connectionStatus ? 'online' : 'offline'}
                      type='image'
                    />
                  )}
                </div>
                <Widget
                  header=''
                  isElevated={true}
                  className={`p-4 self-start ${isFullScreen ? 'max-w-[55%]' : ''} ${
                    chat.user === 'chatbot' ? 'n-bg-palette-neutral-bg-strong' : 'n-bg-palette-primary-bg-weak'
                  } `}
=======
            {listMessages.map((chat, index) => {
              const messagechatModes = Object.keys(chat.modes);
              return (
                <div
                  ref={messagesEndRef}
                  key={chat.id}
                  className={clsx(`flex gap-2.5`, {
                    'flex-row': chat.user === 'chatbot',
                    'flex-row-reverse': chat.user !== 'chatbot',
                  })}
>>>>>>> bec4bf51
                >
                  <div className='w-8 h-8'>
                    {chat.user === 'chatbot' ? (
                      <Avatar
                        className='-ml-4'
                        hasStatus
                        name='KM'
                        shape='square'
                        size='x-large'
                        source={ChatBotAvatar}
                        status={connectionStatus ? 'online' : 'offline'}
                        type='image'
                      />
                    ) : (
                      <Avatar
                        className=''
                        hasStatus
                        name='KM'
                        shape='square'
                        size='x-large'
                        status={connectionStatus ? 'online' : 'offline'}
                        type='image'
                      />
                    )}
                  </div>
                  <Widget
                    header=''
                    isElevated={true}
                    className={`p-4 self-start ${isFullScreen ? 'max-w-[55%]' : ''} ${
                      chat.user === 'chatbot' ? 'n-bg-palette-neutral-bg-strong' : 'n-bg-palette-primary-bg-weak'
                    }`}
                  >
                    <div
                      className={`${
                        chat.isLoading && index === listMessages.length - 1 && chat.user === 'chatbot' ? 'loader' : ''
                      }`}
                    >
                      <ReactMarkdown className={!isFullScreen ? 'max-w-[250px]' : ''}>
                        {chat.modes[chat.currentMode]?.message || ''}
                      </ReactMarkdown>
                    </div>
                    <div>
                      <div>
                        <Typography variant='body-small' className='pt-2 font-bold'>
                          {chat.datetime}
                        </Typography>
                      </div>
                      {chat.user === 'chatbot' &&
                        chat.id !== 2 &&
                        !chat.isLoading &&
                        !chat.isTyping &&
                        (!isFullScreen ? (
                          <Flex
                            flexDirection='row'
                            justifyContent={messagechatModes.length > 1 ? 'space-between' : 'unset'}
                            alignItems='center'
                          >
                            <CommonActions
                              chat={chat}
                              copyHandler={handleCopy}
                              detailsHandler={detailsHandler}
                              listMessages={listMessages}
                              speechHandler={speechHandler}
                              activeChat={activeChat}
                            ></CommonActions>
                            {messagechatModes.length > 1 && (
                              <ChatModesSwitch
                                currentMode={chat.currentMode}
                                switchToOtherMode={(index: number) => {
                                  const modes = Object.keys(chat.modes);
                                  const modeswtich = modes[index];
                                  handleSwitchMode(chat.id, modeswtich);
                                }}
                                isFullScreen={false}
                                currentModeIndex={messagechatModes.indexOf(chat.currentMode)}
                                modescount={messagechatModes.length}
                              />
                            )}
                          </Flex>
                        ) : (
                          <Flex flexDirection='row' justifyContent='space-between' alignItems='center'>
                            <Flex flexDirection='row' justifyContent='space-between' alignItems='center'>
                              <CommonActions
                                chat={chat}
                                copyHandler={handleCopy}
                                detailsHandler={detailsHandler}
                                listMessages={listMessages}
                                speechHandler={speechHandler}
                                activeChat={activeChat}
                              ></CommonActions>
                            </Flex>
                            <Box>
                              {messagechatModes.length > 1 && (
                                <ChatModesSwitch
                                  currentMode={chat.currentMode}
                                  switchToOtherMode={(index: number) => {
                                    const modes = Object.keys(chat.modes);
                                    const modeswtich = modes[index];
                                    handleSwitchMode(chat.id, modeswtich);
                                  }}
                                  isFullScreen={isFullScreen}
                                  currentModeIndex={messagechatModes.indexOf(chat.currentMode)}
                                  modescount={messagechatModes.length}
                                />
                              )}
                            </Box>
                          </Flex>
                        ))}
                    </div>
                  </Widget>
                </div>
              );
            })}
          </div>
        </Widget>
      </div>
      <div className='n-bg-palette-neutral-bg-weak flex gap-2.5 bottom-0 p-2.5 w-full'>
        <form onSubmit={handleSubmit} className={`flex gap-2.5 w-full ${!isFullScreen ? 'justify-between' : ''}`}>
          <TextInput
            className={`n-bg-palette-neutral-bg-default flex-grow-7 ${
              isFullScreen ? 'w-[calc(100%-105px)]' : 'w-[70%]'
            }`}
            aria-label='chatbot-input'
            type='text'
            value={inputMessage}
            fluid
            onChange={handleInputChange}
            name='chatbot-input'
          />
          <ButtonWithToolTip
            label='Q&A Button'
            placement='top'
            text={`Ask a question.`}
            type='submit'
            disabled={loading || !connectionStatus}
            size='medium'
          >
            {buttonCaptions.ask}{' '}
            {selectedFileNames != undefined && selectedFileNames.length > 0 && `(${selectedFileNames.length})`}
          </ButtonWithToolTip>
        </form>
      </div>
      <Suspense fallback={<FallBackDialog />}>
        <Modal
          modalProps={{
            id: 'retrieval-information',
            className: 'n-p-token-4 n-bg-palette-neutral-bg-weak n-rounded-lg',
          }}
          onClose={() => setShowInfoModal(false)}
          open={showInfoModal}
          size={activeChat?.currentMode === chatModeLables['entity search+vector'] ? 'large' : 'medium'}
        >
          <div style={{ display: 'flex', justifyContent: 'flex-end', alignItems: 'center' }}>
            <IconButton
              size='large'
              title='download chat info'
              clean
              disabled={metricsLoading || infoLoading}
              onClick={() => {
                downloadClickHandler(
                  {
                    chatResponse: activeChat,
                    chunks,
                    metricDetails,
                    communities,
                    responseTime,
                    entities: infoEntities,
                    nodes,
                    tokensUsed,
                    model,
                  },
                  downloadLinkRef,
                  'graph-builder-chat-details.json'
                );
              }}
            >
              <ArrowDownTrayIconOutline />
              <TextLink ref={downloadLinkRef} className='!hidden'>
                ""
              </TextLink>
            </IconButton>
            <IconButton
              size='large'
              title='close pop up'
              aria-label='close pop up'
              clean
              onClick={() => setShowInfoModal(false)}
            >
              <XMarkIconOutline />
            </IconButton>
          </div>
          <InfoModal
            sources={sourcesModal}
            model={modelModal}
            entities_ids={entitiesModal}
            response_time={responseTime}
            total_tokens={tokensUsed}
            mode={chatsMode}
            cypher_query={cypherQuery}
            graphonly_entities={graphEntitites}
            error={messageError}
            nodeDetails={nodeDetailsModal}
            metricanswer={metricAnswer}
            metriccontexts={metricContext}
            metricquestion={metricQuestion}
            metricmodel={model}
            nodes={nodes}
            infoEntities={infoEntities}
            relationships={relationships}
            chunks={chunks}
            metricDetails={activeChat != undefined && metricDetails != null ? metricDetails : undefined}
            metricError={activeChat != undefined && metricDetails != null ? (metricDetails.error as string) : ''}
            communities={communities}
            infoLoading={infoLoading}
            metricsLoading={metricsLoading}
            saveInfoEntitites={saveInfoEntitites}
            saveChatRelationships={saveChatRelationships}
            saveChunks={saveChunks}
            saveCommunities={saveCommunities}
            saveMetrics={saveMetrics}
            saveNodes={saveNodes}
            toggleInfoLoading={toggleInfoLoading}
            toggleMetricsLoading={toggleMetricsLoading}
            saveMultimodemetrics={saveMultimodemetrics}
            activeChatmodes={activeChat?.modes}
            multiModelMetrics={multiModelMetrics}
          />
        </Modal>
      </Suspense>
    </div>
  );
};

export default Chatbot;<|MERGE_RESOLUTION|>--- conflicted
+++ resolved
@@ -90,23 +90,10 @@
       setListMessages((msgs) => msgs.map((msg) => ({ ...msg, speaking: false })));
     },
   });
-<<<<<<< HEAD
-  let selectedFileNames: CustomFile[] = [];
-  for (let index = 0; index < selectedRows.length; index++) {
-    const id = selectedRows[index];
-    for (let index = 0; index < filesData.length; index++) {
-      const f = filesData[index];
-      if (f.id === id) {
-        selectedFileNames.push(f);
-      }
-    }
-  }
-=======
 
   let selectedFileNames: CustomFile[] = filesData.filter(
     (f) => selectedRows.includes(f.id) && ['Completed'].includes(f.status)
   );
->>>>>>> bec4bf51
 
   const handleInputChange = (e: React.ChangeEvent<HTMLInputElement>) => {
     setInputMessage(e.target.value);
@@ -436,47 +423,6 @@
       <div className='flex overflow-y-auto pb-12 min-w-full chatBotContainer pl-3 pr-3'>
         <Widget className='n-bg-palette-neutral-bg-weak w-full' header='' isElevated={false}>
           <div className='flex flex-col gap-4 gap-y-4'>
-<<<<<<< HEAD
-            {listMessages.map((chat, index) => (
-              <div
-                ref={messagesEndRef}
-                key={chat.id}
-                className={clsx(`flex gap-2.5`, {
-                  'flex-row': chat.user === 'chatbot',
-                  'flex-row-reverse': chat.user !== 'chatbot',
-                })}
-              >
-                <div className='w-8 h-8'>
-                  {chat.user === 'chatbot' ? (
-                    <Avatar
-                      className='-ml-4'
-                      hasStatus
-                      name='KM'
-                      shape='square'
-                      size='x-large'
-                      source={ChatBotAvatar}
-                      status={connectionStatus ? 'online' : 'offline'}
-                      type='image'
-                    />
-                  ) : (
-                    <Avatar
-                      className=''
-                      hasStatus
-                      name='KM'
-                      shape='square'
-                      size='x-large'
-                      status={connectionStatus ? 'online' : 'offline'}
-                      type='image'
-                    />
-                  )}
-                </div>
-                <Widget
-                  header=''
-                  isElevated={true}
-                  className={`p-4 self-start ${isFullScreen ? 'max-w-[55%]' : ''} ${
-                    chat.user === 'chatbot' ? 'n-bg-palette-neutral-bg-strong' : 'n-bg-palette-primary-bg-weak'
-                  } `}
-=======
             {listMessages.map((chat, index) => {
               const messagechatModes = Object.keys(chat.modes);
               return (
@@ -487,7 +433,6 @@
                     'flex-row': chat.user === 'chatbot',
                     'flex-row-reverse': chat.user !== 'chatbot',
                   })}
->>>>>>> bec4bf51
                 >
                   <div className='w-8 h-8'>
                     {chat.user === 'chatbot' ? (
