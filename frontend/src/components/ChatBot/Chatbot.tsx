--- conflicted
+++ resolved
@@ -402,13 +402,8 @@
             fluid
             onChange={handleInputChange}
           />
-<<<<<<< HEAD
-          <Button type='submit' disabled={loading}>
-            Ask
-=======
           <Button type='submit' disabled={loading} size='medium'>
             {buttonCaptions.ask} {selectedRows != undefined && selectedRows.length > 0 && `(${selectedRows.length})`}
->>>>>>> 20a64b9c
           </Button>
         </form>
       </div>
