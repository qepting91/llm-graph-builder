--- conflicted
+++ resolved
@@ -84,10 +84,7 @@
               name: item.fileName,
               size: item.fileSize,
               source_url: item.url,
-<<<<<<< HEAD
-=======
               total_pages: 'N/A',
->>>>>>> 1feed33e
               id: uuidv4(),
               ...defaultValues,
             });
