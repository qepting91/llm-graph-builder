import { TextInput } from '@neo4j-ndl/react';
import { useCallback, useEffect, useState } from 'react';
import { useCredentials } from '../context/UserCredentials';
import { useFileContext } from '../context/UsersFiles';
import { urlScanAPI } from '../services/URLScan';
import { CustomFile, S3ModalProps, fileName, nonoautherror } from '../types';
import { v4 as uuidv4 } from 'uuid';
import CustomModal from '../HOC/CustomModal';
import { useGoogleLogin } from '@react-oauth/google';
import { useAlertContext } from '../context/Alert';

const GCSModal: React.FC<S3ModalProps> = ({ hideModal, open }) => {
  const [bucketName, setbucketName] = useState<string>('');
  const [folderName, setFolderName] = useState<string>('');
  const [projectId, setprojectId] = useState<string>('');
  const [status, setStatus] = useState<'unknown' | 'success' | 'info' | 'warning' | 'danger'>('unknown');
  const [statusMessage, setStatusMessage] = useState<string>('');
  const { userCredentials } = useCredentials();
  const { showAlert } = useAlertContext();

  const { setFilesData, model, filesData } = useFileContext();

  const defaultValues: CustomFile = {
    processing: 0,
    status: 'New',
    NodesCount: 0,
    relationshipCount: 0,
    type: 'TEXT',
    model: model,
    fileSource: 'gcs bucket',
  };

  const reset = () => {
    setbucketName('');
    setFolderName('');
    setprojectId('');
  };
<<<<<<< HEAD
  const submitHandler = async () => {
    const defaultValues: CustomFile = {
      processing: 0,
      status: 'New',
      NodesCount: 0,
      relationshipCount: 0,
      type: 'TEXT',
      model: model,
      fileSource: 'gcs bucket',
    };
=======
>>>>>>> 2b010794

  useEffect(() => {
    if (status != 'unknown') {
      setTimeout(() => {
        setStatusMessage('');
        setStatus('unknown');
        reset();
        hideModal();
      }, 5000);
    }
  }, []);

  const googleLogin = useGoogleLogin({
    onSuccess: async (codeResponse) => {
      try {
        setStatus('info');
        setStatusMessage('Loading...');
        const apiResponse = await urlScanAPI({
          userCredentials,
          model,
          accessKey: '',
          secretKey: '',
          gcs_bucket_name: bucketName,
          gcs_bucket_folder: folderName,
          source_type: 'gcs bucket',
          gcs_project_id: projectId,
          access_token: codeResponse.access_token,
        });
        if (apiResponse.data.status == 'Failed' || !apiResponse.data) {
          showAlert('error', apiResponse?.data?.message);
          setTimeout(() => {
            setStatus('unknown');
            reset();
            hideModal();
          }, 5000);
          return;
        }
        showAlert('success', `Successfully Created Source Nodes for ${apiResponse.data.success_count} Files`);
        const copiedFilesData = [...filesData];
        apiResponse?.data?.file_name?.forEach((item: fileName) => {
          const filedataIndex = copiedFilesData.findIndex((filedataitem) => filedataitem?.name === item.fileName);
          if (filedataIndex == -1) {
            copiedFilesData.unshift({
              name: item.fileName,
              size: item.fileSize ?? 0,
              gcsBucket: item.gcsBucketName,
              gcsBucketFolder: item.gcsBucketFolder,
<<<<<<< HEAD
=======
              google_project_id: item.gcsProjectId,
>>>>>>> 2b010794
              id: uuidv4(),
              ...defaultValues,
            });
          } else {
            const tempFileData = copiedFilesData[filedataIndex];
            copiedFilesData.splice(filedataIndex, 1);
            copiedFilesData.unshift({
              ...tempFileData,
              status: defaultValues.status,
              NodesCount: defaultValues.NodesCount,
              relationshipCount: defaultValues.relationshipCount,
              processing: defaultValues.processing,
              model: defaultValues.model,
              fileSource: defaultValues.fileSource,
            });
          }
        });
        setFilesData(copiedFilesData);
        reset();
      } catch (error) {
        if (showAlert != undefined) {
          showAlert('error', 'Some Error Occurred or Please Check your Instance Connection');
        }
      }
      setTimeout(() => {
        setStatus('unknown');
        hideModal();
      }, 500);
    },
    onError: (errorResponse) => {
      showAlert(
        'error',
        errorResponse.error_description ?? 'Some Error Occurred or Please try signin with your google account'
      );
    },
    scope: 'https://www.googleapis.com/auth/devstorage.read_only',
    onNonOAuthError: (error: nonoautherror) => {
      console.log(error);
      showAlert('info', error.message as string);
    },
  });

  const submitHandler = async () => {
    if (bucketName.trim() === '' || projectId.trim() === '') {
      setStatus('danger');
      setStatusMessage('Please Fill the Bucket Name');
      setTimeout(() => {
        setStatus('unknown');
      }, 5000);
    } else {
      googleLogin();
    }
    setTimeout(() => {
      setStatus('unknown');
      hideModal();
    }, 500);
  };
  const onClose = useCallback(() => {
    hideModal();
    reset();
    setStatus('unknown');
  }, []);
  return (
    <CustomModal
      open={open}
      onClose={onClose}
      statusMessage={statusMessage}
      setStatus={setStatus}
      submitHandler={submitHandler}
      status={status}
      submitLabel='Submit'
    >
      <div className='w-full inline-block'>
        <TextInput
          id='project id'
          value={projectId}
          disabled={false}
          label='Project ID'
          aria-label='Project ID'
          placeholder=''
          autoFocus
          fluid
          required
          onChange={(e) => {
            setprojectId(e.target.value);
          }}
        ></TextInput>
        <TextInput
          id='bucketname'
          value={bucketName}
          disabled={false}
          label='Bucket Name'
          aria-label='Bucket Name'
          placeholder=''
          autoFocus
          fluid
          required
          onChange={(e) => {
            setbucketName(e.target.value);
          }}
        />
        <TextInput
          id='foldername'
          value={folderName}
          disabled={false}
          label='Folder Name'
          aria-label='Folder Name'
          placeholder=''
          isOptional={true}
          fluid
          onChange={(e) => {
            setFolderName(e.target.value);
          }}
        />
      </div>
    </CustomModal>
  );
};
export default GCSModal;<|MERGE_RESOLUTION|>--- conflicted
+++ resolved
@@ -35,19 +35,6 @@
     setFolderName('');
     setprojectId('');
   };
-<<<<<<< HEAD
-  const submitHandler = async () => {
-    const defaultValues: CustomFile = {
-      processing: 0,
-      status: 'New',
-      NodesCount: 0,
-      relationshipCount: 0,
-      type: 'TEXT',
-      model: model,
-      fileSource: 'gcs bucket',
-    };
-=======
->>>>>>> 2b010794
 
   useEffect(() => {
     if (status != 'unknown') {
@@ -95,10 +82,7 @@
               size: item.fileSize ?? 0,
               gcsBucket: item.gcsBucketName,
               gcsBucketFolder: item.gcsBucketFolder,
-<<<<<<< HEAD
-=======
               google_project_id: item.gcsProjectId,
->>>>>>> 2b010794
               id: uuidv4(),
               ...defaultValues,
             });
