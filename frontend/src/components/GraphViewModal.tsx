--- conflicted
+++ resolved
@@ -249,11 +249,7 @@
           }
         })
         .catch((error: any) => {
-<<<<<<< HEAD
           setLoading(false)
-=======
-          setLoading(false);
->>>>>>> a32505c2
           setStatus('danger');
           setStatusMessage(error.message);
         });
