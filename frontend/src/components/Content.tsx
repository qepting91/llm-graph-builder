--- conflicted
+++ resolved
@@ -9,14 +9,11 @@
 import CustomAlert from './Alert';
 import { extractAPI } from '../utils/FileAPI';
 import { ContentProps } from '../types';
-<<<<<<< HEAD
+import { updateGraphAPI } from '../services/UpdateGraph';
 import GraphViewModal from './GraphViewModal';
 
-const Content: React.FC<ContentProps> = ({ isExpanded }) => {
-=======
-import { updateGraphAPI } from '../services/UpdateGraph';
+
 const Content: React.FC<ContentProps> = ({ isExpanded, showChatBot, openChatBot }) => {
->>>>>>> 2aad71cc
   const [init, setInit] = useState<boolean>(false);
   const [openConnection, setOpenConnection] = useState<boolean>(false);
   const [openGraphView, setOpenGraphView] = useState<boolean>(false);
@@ -214,18 +211,15 @@
             </Button>
           )}
         </Flex>
-<<<<<<< HEAD
-        <FileTable isExpanded={isExpanded} onInspect={(name) => {
-          setInspectedName(name);
-          setOpenGraphView(true);
-        }}></FileTable>
-=======
         <FileTable
           isExpanded={isExpanded}
           connectionStatus={connectionStatus}
           setConnectionStatus={setConnectionStatus}
+          onInspect={(name) => {
+            setInspectedName(name);
+            setOpenGraphView(true);
+          }}
         ></FileTable>
->>>>>>> 2aad71cc
         <Flex
           className='w-full p-2.5 absolute bottom-4'
           justifyContent='space-between'
