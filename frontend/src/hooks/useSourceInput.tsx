--- conflicted
+++ resolved
@@ -115,25 +115,15 @@
                 const baseValues = {
                   name: item.fileName,
                   size: item.fileSize,
-<<<<<<< HEAD
-                  source_url: item.url,
-                  id: uuidv4(),
-                  language: item.language,
-=======
                   sourceUrl: item.url,
                   id: uuidv4(),
                   language: item.language,
                   uploadProgress: 100,
->>>>>>> bec4bf51
                   // total_pages: 1,
                   ...defaultValues,
                 };
                 if (isWikiQuery) {
-<<<<<<< HEAD
-                  baseValues.wiki_query = item.fileName;
-=======
                   baseValues.wikiQuery = item.fileName;
->>>>>>> bec4bf51
                 }
                 copiedFilesData.unshift(baseValues);
               } else {
@@ -142,14 +132,6 @@
                 copiedFilesData.unshift({
                   ...tempFileData,
                   status: defaultValues.status,
-<<<<<<< HEAD
-                  NodesCount: defaultValues.NodesCount,
-                  relationshipCount: defaultValues.relationshipCount,
-                  processing: defaultValues.processing,
-                  model: defaultValues.model,
-                  fileSource: defaultValues.fileSource,
-                  processingProgress: defaultValues.processingProgress,
-=======
                   nodesCount: defaultValues.nodesCount,
                   relationshipsCount: defaultValues.relationshipsCount,
                   processingTotalTime: defaultValues.processingTotalTime,
@@ -157,7 +139,6 @@
                   fileSource: defaultValues.fileSource,
                   processingProgress: defaultValues.processingProgress,
                   uploadProgress: 100,
->>>>>>> bec4bf51
                 });
               }
             }
