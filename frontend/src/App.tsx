--- conflicted
+++ resolved
@@ -2,16 +2,6 @@
 import '@neo4j-ndl/base/lib/neo4j-ds-styles.css';
 import ThemeWrapper from './context/ThemeWrapper';
 import QuickStarter from './components/QuickStarter';
-<<<<<<< HEAD
-import { GoogleOAuthProvider } from '@react-oauth/google';
-const App: React.FC = () => {
-  return (
-    <GoogleOAuthProvider clientId={process.env.GOOGLE_CLIENT_ID as string}>
-      <ThemeWrapper>
-        <QuickStarter />
-      </ThemeWrapper>
-    </GoogleOAuthProvider>
-=======
 
 import { GoogleOAuthProvider } from '@react-oauth/google';
 import { APP_SOURCES } from './utils/Constants';
@@ -30,7 +20,6 @@
         </ThemeWrapper>
       )}
     </>
->>>>>>> 1feed33e
   );
 };
 
