from langchain_community.document_loaders import PyPDFLoader
from langchain_community.graphs import Neo4jGraph
from langchain.docstore.document import Document
from dotenv import load_dotenv
from datetime import datetime
import logging
from langchain.text_splitter import TokenTextSplitter
from tqdm import tqdm
from src.diffbot_transformer import extract_graph_from_diffbot
from src.openAI_llm import extract_graph_from_OpenAI
from typing import List
from langchain.document_loaders import S3DirectoryLoader
import boto3
from urllib.parse import urlparse
import os
import re
from tempfile import NamedTemporaryFile
import re
from langchain_community.document_loaders import YoutubeLoader
from langchain.document_loaders import WikipediaLoader
import warnings
warnings.filterwarnings("ignore")

load_dotenv()
logging.basicConfig(format='%(asctime)s - %(message)s',level='INFO')
# from langchain.document_loaders import S3FileLoader

def update_exception_db(graph_obj,file_name,exp_msg):
    job_status = "Failed"
    source_node = "fileName: '{}'"
    update_node_prop = 'SET d.status = "{}", d.errorMessage = "{}"'
    graph_obj.query('MERGE(d:Document {'+source_node.format(file_name)+'}) '+update_node_prop.format(job_status,exp_msg))

def create_source_node(graph_obj,file_name,file_size,file_type,source,model,url=None,aws_access_key_id=None):
  try:   
    current_time = datetime.now()
    job_status = "New"
    source_node = "fileName: '{}'"
    update_node_prop = "SET d.fileSize = '{}', d.fileType = '{}' ,d.status = '{}',d.url='{}',d.awsAccessKeyId='{}',d.fileSource='{}', d.createdAt ='{}', d.updatedAt = '{}', d.processingTime = '{}', d.errorMessage = '{}', d.nodeCount= {}, d.relationshipCount = {}, d.model= '{}'"
    logging.info("create source node as file name if not exist")
    graph_obj.query('MERGE(d:Document {'+source_node.format(file_name)+'}) '+update_node_prop.format(file_size,file_type,job_status,url,aws_access_key_id,source,current_time,current_time,0,'',0,0,model))
  except Exception as e:
    # job_status = "Failed"
    error_message = str(e)
    update_exception_db(graph_obj,file_name,error_message)
    # update_node_prop = 'SET d.status = "{}", d.errorMessage = "{}"'
    # graph_obj.query('MERGE(d:Document {'+source_node.format(file_name.split('/')[-1])+'}) '+update_node_prop.format(job_status,error_message))
    raise Exception(str(e))

def create_source_node_graph_local_file(uri, userName, password, file, model):
  """
   Creates a source node in Neo4jGraph and sets properties.
   
   Args:
   	 uri: URI of Graph Service to connect to
   	 userName: Username to connect to Graph Service with ( default : None )
   	 password: Password to connect to Graph Service with ( default : None )
   	 file: File object with information about file to be added
   
   Returns: 
   	 Success or Failed message of node creation
  """
  try:
    file_type = file.filename.split('.')[1]
    file_size = file.size
    file_name = file.filename
    source = 'local file'
    graph = Neo4jGraph(url=uri, username=userName, password=password)    

    create_source_node(graph,file_name,file_size,file_type,source,model)
    return create_api_response("Success",data="Source Node created successfully",file_source=source)
  except Exception as e:
    job_status = "Failed"
    error_message = str(e)
    return create_api_response(job_status,error=error_message,file_source=source)


def get_s3_files_info(s3_url,aws_access_key_id=None,aws_secret_access_key=None):
  # try:
      # Extract bucket name and directory from the S3 URL
      parsed_url = urlparse(s3_url)
      bucket_name = parsed_url.netloc
      directory = parsed_url.path.lstrip('/')
      try:
        # Connect to S3
        s3 = boto3.client('s3',aws_access_key_id=aws_access_key_id,aws_secret_access_key=aws_secret_access_key)

        # List objects in the specified directory
        response = s3.list_objects_v2(Bucket=bucket_name, Prefix=directory)
      except Exception as e:
         return {
    "status": "Failed",
    # "success_count": 0,
    # "Failed_count": 0,
    "message": "Invalid AWS credentials"}
      files_info = []

      # Check each object for file size and type
      for obj in response.get('Contents', []):
          file_key = obj['Key']
          file_name = os.path.basename(file_key)
          # file_name=s3_url.split('/')[-1]
          logging.info(f'file_name : {file_name}  and file key : {file_key}')
          file_size = obj['Size']

          # Check if file is a PDF
          if file_name.endswith('.pdf'):
            files_info.append({'file_key': file_key, 'file_size_bytes': file_size})
            
      return files_info  

def check_url_source(url):
    try:
      youtube_id_regex = re.search(r"v=([a-zA-Z0-9_-]+)", url)
        
      if url.startswith('s3://'):
        source ='s3 bucket'
        
      elif url.startswith("https://www.youtube.com/watch?") and youtube_id_regex is not None:
        if len(youtube_id_regex.group(1)) == 11:
            source = 'youtube'
            #re.match('^(https?:\/\/)?(www\.|m\.)?youtube\.com\/(c\/[^\/\?]+\/|channel\/[^\/\?]+\/|user\/[^\/\?]+\/)?(watch\?v=[^&\s]+|embed\/[^\/\?]+|[^\/\?]+)(&[^?\s]*)?$',url) :
        else :
          source = 'Invalid'
      else:
        source = 'Invalid'
      
      return source
    except Exception as e:
        raise e
  
<<<<<<< HEAD
def create_source_node_graph_url(uri, userName, password, source_url, max_limit, query_source, model, aws_access_key_id=None,aws_secret_access_key=None):
=======
def create_source_node_graph_url(uri, userName, password, source_url, max_limit, wiki_query, aws_access_key_id=None,aws_secret_access_key=None):
>>>>>>> 8bbbc754
    """
      Creates a source node in Neo4jGraph and sets properties.
      
      Args:
        uri: URI of Graph Service to connect to
        userName: Username to connect to Graph Service with ( default : None )
        password: Password to connect to Graph Service with ( default : None )
        s3_url: s3 url for the bucket to fetch pdf files from
        aws_access_key_id: Aws access key id credentials (default : None)
        aws_secret_access_key: Aws secret access key credentials (default : None)
      Returns: 
        Success or Failed message of node creation
    """
    try:
        graph = Neo4jGraph(url=uri, username=userName, password=password)
        source_type = check_url_source(source_url)
        print(f"source type URL:{source_type}")
        if source_type == "s3 bucket":
            files_info = get_s3_files_info(source_url,aws_access_key_id=aws_access_key_id,aws_secret_access_key=aws_secret_access_key)
            if isinstance(files_info,dict):
              return files_info
            elif len(files_info)==0:
              return create_api_response('Failed',success_count=0,Failed_count=0,message='No pdf files found.')  
            logging.info(f'files info : {files_info}')
            err_flag=0
            success_count=0
            Failed_count=0
            file_type='pdf'
            for file_info in files_info:
                job_status = "New"
                file_name=file_info['file_key'] 
                file_size=file_info['file_size_bytes']
                s3_file_path=str(source_url+file_name)
                try:
<<<<<<< HEAD
                  create_source_node(graph,file_name,file_size,file_type,source_type,model,s3_file_path,aws_access_key_id)
=======
                  create_source_node(graph,file_name.split('/')[-1],file_size,file_type,source_type,s3_file_path,aws_access_key_id)
>>>>>>> 8bbbc754
                  success_count+=1
                except Exception as e:
                  err_flag=1
                  Failed_count+=1
                  error_message = str(e)
            if err_flag==1:
              job_status = "Failed"
              return create_api_response(job_status,error=error_message,success_count=success_count,Failed_count=Failed_count,file_source='s3 bucket')  
            return create_api_response("Success",data="Source Node created successfully",success_count=success_count,Failed_count=Failed_count,file_source='s3 bucket')
        elif source_type == 'youtube':
            match = re.search(r"v=([a-zA-Z0-9_-]+)", source_url)
            youtube_id=match.group(1)
            file_name=youtube_id
            file_size=''
            file_type='text'
            aws_access_key_id=''
            job_status = "Completed"
            create_source_node(graph,file_name,file_size,file_type,source_type,model,source_url,aws_access_key_id)
            return create_api_response(job_status)
        else:
           job_status = "Completed"
           return create_api_response(job_status,data='Unknown URL')
    except Exception as e:
        job_status = "Failed"
        error_message = str(e)
        logging.exception(f'Exception Stack trace:')
        return create_api_response(job_status,error=error_message,file_source=source_type)  
      
def file_into_chunks(pages: List[Document]):
    """
     Split a list of documents(file pages) into chunks of fixed size.
     
     Args:
     	 pages: A list of pages to split. Each page is a list of text strings.
     
     Returns: 
     	 A list of chunks each of which is a langchain Document.
    """
    logging.info("Split file into smaller chunks")
    text_splitter = TokenTextSplitter(chunk_size=200, chunk_overlap=20)
    chunks = text_splitter.split_documents(pages)
    # print('Before chunks',len(chunks))
    chunks=chunks[:10]
    return chunks

def get_s3_pdf_content(s3_url,aws_access_key_id=None,aws_secret_access_key=None):
    try:
      # Extract bucket name and directory from the S3 URL
        parsed_url = urlparse(s3_url)
        bucket_name = parsed_url.netloc
        logging.info(f'bucket name : {bucket_name}')
        directory = parsed_url.path.lstrip('/')
        if directory.endswith('.pdf'):
          loader=S3DirectoryLoader(bucket_name, prefix=directory,aws_access_key_id=aws_access_key_id,aws_secret_access_key=aws_secret_access_key)
          pages = loader.load_and_split()
          return pages
        else:
          return None
    
    except Exception as e:
        return None

def wiki_loader(wiki_query,max_sources,max_wiki_pages=2):

  searches=wiki_query.split(',')
  searches=searches[:max_sources]
  pages=[]
  for query in searches:
    pages.extend(WikipediaLoader(query=query,load_all_available_meta=False).load())
    pages=pages[:max_wiki_pages]
  return pages



def extract_graph_from_file(uri, userName, password, model, file=None,source_url=None,aws_access_key_id=None,aws_secret_access_key=None,wiki_query=None,max_sources=None,max_wiki_pages=2):
  """
   Extracts a Neo4jGraph from a PDF file based on the model.
   
   Args:
   	 uri: URI of the graph to extract
   	 userName: Username to use for graph creation ( if None will use username from config file )
   	 password: Password to use for graph creation ( if None will use password from config file )
   	 file: File object containing the PDF file to be used
   	 model: Type of model to use ('Diffbot'or'OpenAI GPT')
   
   Returns: 
   	 Json response to API with fileName, nodeCount, relationshipCount, processingTime, 
     status and model as attributes.
  """
  # logging.info(f"extract_graph_from_file called for file:{file.filename}")
  try:
    start_time = datetime.now()
    graph = Neo4jGraph(url=uri, username=userName, password=password)
    source_node = "fileName: '{}'" 
    if file!=None:
      file_name, file_key, pages = get_documents_from_file(file)
      
    elif check_url_source(source_url)=='s3 bucket':
      if(aws_access_key_id==None or aws_secret_access_key==None):
        job_status = "Failed"
        return create_api_response(job_status,error='Please provide AWS access and secret keys')
      else:
        file_name, file_key, pages = get_documents_from_s3(source_url, aws_access_key_id, aws_secret_access_key)
    
    elif check_url_source(source_url)=='youtube':
        file_name, file_key, pages = get_documents_from_youtube(source_url)
    
    else:
        job_status = "Failed"
        return create_api_response(job_status,error='Invalid url to create graph')
        
    if pages==None or len(pages)==0:
        job_status = "Failed"
        return create_api_response(job_status,error='Pdf content or Youtube transcript is not available')
        
    update_node_prop = "SET d.createdAt ='{}', d.updatedAt = '{}', d.processingTime = '{}',d.status = '{}', d.errorMessage = '{}',d.nodeCount= {}, d.relationshipCount = {}, d.model = '{}'"
    # pages = loader.load_and_split()
    bad_chars = ['"', "\n", "'"]
    for i in range(0,len(pages)):
      text = pages[i].page_content
      for j in bad_chars:
        if j == '\n':
          text = text.replace(j, ' ')
        else:
          text = text.replace(j, '')
      pages[i]=Document(page_content=str(text))
    logging.info("Break down file into chunks")
    chunks = file_into_chunks(pages)
    
    logging.info("Get graph document list from models")
    if model == 'Diffbot' :
      graph_documents = extract_graph_from_diffbot(graph,chunks,file_name,uri,userName,password)
      
<<<<<<< HEAD
    elif model == 'OpenAI GPT 3.5':
      model_version = 'gpt-3.5-turbo-16k'
      graph_documents = extract_graph_from_OpenAI(model_version,graph,chunks,file_name,uri,userName,password)
=======
      else:
          job_status = "Failed"
          return create_api_response(job_status,error='Invalid url to create graph')
          
      if wiki_query!=None:
        wiki_pages=wiki_loader(wiki_query,max_sources,max_wiki_pages)
        pages.extend(wiki_pages)

      if pages==None:
          job_status = "Failed"
          return create_api_response(job_status,error='Failed to load the pdf content')
          
      source_node = "fileName: '{}'"
      update_node_prop = "SET d.createdAt ='{}', d.updatedAt = '{}', d.processingTime = '{}',d.status = '{}', d.errorMessage = '{}',d.nodeCount= {}, d.relationshipCount = {}, d.model = '{}'"
      bad_chars = ['"', "\n", "'"]



      for i in range(0,len(pages)):
        text = pages[i].page_content
        for j in bad_chars:
          if j == '\n':
            text = text.replace(j, ' ')
          else:
            text = text.replace(j, '')
        pages[i]=Document(page_content=str(text))


      logging.info("Break down file into chunks")
      chunks = file_into_chunks(pages)
>>>>>>> 8bbbc754
      
    elif model == 'OpenAI GPT 4':
      model_version = 'gpt-4-0125-preview' 
      graph_documents = extract_graph_from_OpenAI(model_version,graph,chunks,file_name,uri,userName,password)
              
    #update_similarity_graph for the KNN Graph
    update_graph()

    distinct_nodes = set()
    relations = []
    
    for graph_document in graph_documents:
      #get distinct nodes
      for node in graph_document.nodes:
            distinct_nodes.add(node.id)
      #get all relations
      for relation in graph_document.relationships:
            relations.append(relation.type)
      
    nodes_created = len(distinct_nodes)
    relationships_created = len(relations)  
    
    end_time = datetime.now()
    processed_time = end_time - start_time
    job_status = "Completed"
    error_message =""
    logging.info("Update source node properties")
    graph.query('MERGE(d:Document {'+source_node.format(file_key.split('/')[-1])+'}) '+update_node_prop.format(start_time,end_time,round(processed_time.total_seconds(),2),job_status,error_message,nodes_created,relationships_created,model))

    output = {
        "fileName": file_name,
        "nodeCount": nodes_created,
        "relationshipCount": relationships_created,
        "processingTime": round(processed_time.total_seconds(),2),
        "status" : job_status,
        "model" : model
    }
    logging.info(f'Response from extract API : {output}')
    return create_api_response("Success",data=output)
      
  except Exception as e:
      # job_status = "Failed"
      error_message = str(e)
      # update_node_prop = 'SET d.status = "{}", d.errorMessage = "{}"'
      update_exception_db(graph,file_name,error_message)
      # graph.query('MERGE(d:Document {'+source_node.format(file_name)+'}) '+update_node_prop.format(job_status,error_message))
      logging.exception(f'Exception Stack trace: {error_message}')
      return create_api_response(job_status,error=error_message)
  
def get_documents_from_file(file):
    print("get_documents_from_file called")
    file_name = file.filename
    print("file_name = ",file_name)
    file_key=file_name
    print("file_key = ",file_key)
        
    with open('temp.pdf','wb') as f:
        f.write(file.file.read())
    loader = PyPDFLoader('temp.pdf')
    pages = loader.load_and_split()
    return file_name,file_key,pages
    
def get_documents_from_s3(s3_url, aws_access_key_id, aws_secret_access_key):
        
        parsed_url = urlparse(s3_url)
        bucket = parsed_url.netloc
        file_key = parsed_url.path.lstrip('/')
        file_name=file_key.split('/')[-1]
        s3=boto3.client('s3',aws_access_key_id=aws_access_key_id,aws_secret_access_key=aws_secret_access_key)
        response=s3.head_object(Bucket=bucket,Key=file_key)
        file_size=response['ContentLength']
        
        logging.info(f'bucket : {bucket},  file key : {file_key},  file size : {file_size}')
        pages=get_s3_pdf_content(s3_url,aws_access_key_id=aws_access_key_id,aws_secret_access_key=aws_secret_access_key)
        return file_name,file_key,pages
 
 
def get_documents_from_youtube(url):
          youtube_loader = YoutubeLoader.from_youtube_url(url, 
                                                          language=["en-US", "en-gb", "en-ca", "en-au","zh-CN", "zh-Hans", "zh-TW", "fr-FR","de-DE","it-IT","ja-JP","pt-BR","ru-RU","es-ES"],
                                                          translation = "en",
                                                          add_video_info=True)
          pages = youtube_loader.load()
          match = re.search(r"v=([a-zA-Z0-9_-]+)", url)
          youtube_id=match.group(1)
          file_name=youtube_id
          file_key=file_name
          print("Youtube pages = ",pages)
          return file_name, file_key, pages     

def get_source_list_from_graph():
  """
   Returns a list of sources that are in the database by querying the graph and
   sorting the list by the last updated date. 
 """
  logging.info("Get existing files list from graph")
  try:
    graph = Neo4jGraph()
    query = "MATCH(d:Document) RETURN d ORDER BY d.updatedAt DESC"
    result = graph.query(query)
    list_of_json_objects = [entry['d'] for entry in result]
    return create_api_response("Success",data=list_of_json_objects)
  except Exception as e:
    job_status = "Failed"
    error_message = str(e)
    logging.exception('Exception')
    return create_api_response(job_status,error=error_message)

def update_graph():
  """
  Update the graph node with SIMILAR relationship where embedding scrore match
  """
  knn_min_score = os.environ.get('KNN_MIN_SCORE')

  query = "WHERE node <> c and score >= {} MERGE (c)-[rel:SIMILAR]-(node) SET rel.score = score"
  graph = Neo4jGraph()
  result = graph.query("""MATCH (c:Chunk)
              WHERE c.embedding IS NOT NULL AND count { (c)-[:SIMILAR]-() } < 5
              CALL db.index.vector.queryNodes('vector', 6, c.embedding) yield node, score """+ query.format(knn_min_score))
  logging.info(f"result : {result}")
  return create_api_response("Success",message="Query executed successfully",data=result)

def create_api_response(status,success_count=None,Failed_count=None, data=None, error=None,message=None,file_source=None):
  """
   Create a response to be sent to the API. This is a helper function to create a JSON response that can be sent to the API.
   
   Args:
      status: The status of the API call. Should be one of the constants in this module.
      data: The data that was returned by the API call.
      error: The error that was returned by the API call.
      success_count: Number of files successfully processed.
      Failed_count: Number of files failed to process.
   Returns: 
   	 A dictionary containing the status data and error if any
  """
  response = {"status": status}

  # Set the data of the response
  if data is not None:
    response["data"] = data

  # Set the error message to the response.
  if error is not None:
    response["error"] = error
  
  if success_count is not None:
    response['success_count']=success_count
    response['Failed_count']=Failed_count
  
  if message is not None:
    response['message']=message

  if file_source is not None:
    response['file_source']=file_source
    
  return response<|MERGE_RESOLUTION|>--- conflicted
+++ resolved
@@ -129,11 +129,7 @@
     except Exception as e:
         raise e
   
-<<<<<<< HEAD
-def create_source_node_graph_url(uri, userName, password, source_url, max_limit, query_source, model, aws_access_key_id=None,aws_secret_access_key=None):
-=======
-def create_source_node_graph_url(uri, userName, password, source_url, max_limit, wiki_query, aws_access_key_id=None,aws_secret_access_key=None):
->>>>>>> 8bbbc754
+def create_source_node_graph_url(uri, userName, password, source_url, max_limit, wiki_query,model, aws_access_key_id=None,aws_secret_access_key=None):
     """
       Creates a source node in Neo4jGraph and sets properties.
       
@@ -168,11 +164,7 @@
                 file_size=file_info['file_size_bytes']
                 s3_file_path=str(source_url+file_name)
                 try:
-<<<<<<< HEAD
-                  create_source_node(graph,file_name,file_size,file_type,source_type,model,s3_file_path,aws_access_key_id)
-=======
-                  create_source_node(graph,file_name.split('/')[-1],file_size,file_type,source_type,s3_file_path,aws_access_key_id)
->>>>>>> 8bbbc754
+                  create_source_node(graph,file_name.split('/')[-1],file_size,file_type,source_type,model,s3_file_path,aws_access_key_id)
                   success_count+=1
                 except Exception as e:
                   err_flag=1
@@ -306,42 +298,9 @@
     if model == 'Diffbot' :
       graph_documents = extract_graph_from_diffbot(graph,chunks,file_name,uri,userName,password)
       
-<<<<<<< HEAD
     elif model == 'OpenAI GPT 3.5':
       model_version = 'gpt-3.5-turbo-16k'
       graph_documents = extract_graph_from_OpenAI(model_version,graph,chunks,file_name,uri,userName,password)
-=======
-      else:
-          job_status = "Failed"
-          return create_api_response(job_status,error='Invalid url to create graph')
-          
-      if wiki_query!=None:
-        wiki_pages=wiki_loader(wiki_query,max_sources,max_wiki_pages)
-        pages.extend(wiki_pages)
-
-      if pages==None:
-          job_status = "Failed"
-          return create_api_response(job_status,error='Failed to load the pdf content')
-          
-      source_node = "fileName: '{}'"
-      update_node_prop = "SET d.createdAt ='{}', d.updatedAt = '{}', d.processingTime = '{}',d.status = '{}', d.errorMessage = '{}',d.nodeCount= {}, d.relationshipCount = {}, d.model = '{}'"
-      bad_chars = ['"', "\n", "'"]
-
-
-
-      for i in range(0,len(pages)):
-        text = pages[i].page_content
-        for j in bad_chars:
-          if j == '\n':
-            text = text.replace(j, ' ')
-          else:
-            text = text.replace(j, '')
-        pages[i]=Document(page_content=str(text))
-
-
-      logging.info("Break down file into chunks")
-      chunks = file_into_chunks(pages)
->>>>>>> 8bbbc754
       
     elif model == 'OpenAI GPT 4':
       model_version = 'gpt-4-0125-preview' 
