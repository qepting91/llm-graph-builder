import logging
import os
from datetime import datetime
from langchain_community.graphs import Neo4jGraph
from src.shared.common_fn import delete_uploaded_local_file
from src.api_response import create_api_response
from src.entities.source_node import sourceNode
import json

class graphDBdataAccess:

    def __init__(self, graph: Neo4jGraph):
        self.graph = graph

    def update_exception_db(self, file_name, exp_msg):
        try:
            job_status = "Failed"
            result = self.get_current_status_document_node(file_name)
            is_cancelled_status = result[0]['is_cancelled']
            if is_cancelled_status == 'True':
                job_status = 'Cancelled'
            self.graph.query("""MERGE(d:Document {fileName :$fName}) SET d.status = $status, d.errorMessage = $error_msg""",
                            {"fName":file_name, "status":job_status, "error_msg":exp_msg})
        except Exception as e:
            error_message = str(e)
            logging.error(f"Error in updating document node status as failed: {error_message}")
            raise Exception(error_message)
        
    def create_source_node(self, obj_source_node:sourceNode):
        try:
            job_status = "New"
            logging.info("creating source node if does not exist")
            self.graph.query("""MERGE(d:Document {fileName :$fn}) SET d.fileSize = $fs, d.fileType = $ft ,
                            d.status = $st, d.url = $url, d.awsAccessKeyId = $awsacc_key_id, 
                            d.fileSource = $f_source, d.createdAt = $c_at, d.updatedAt = $u_at, 
                            d.processingTime = $pt, d.errorMessage = $e_message, d.nodeCount= $n_count, 
                            d.relationshipCount = $r_count, d.model= $model, d.gcsBucket=$gcs_bucket, 
                            d.gcsBucketFolder= $gcs_bucket_folder, d.language= $language,d.gcsProjectId= $gcs_project_id,d.is_cancelled=False""",
                            {"fn":obj_source_node.file_name, "fs":obj_source_node.file_size, "ft":obj_source_node.file_type, "st":job_status, 
                            "url":obj_source_node.url,
                            "awsacc_key_id":obj_source_node.awsAccessKeyId, "f_source":obj_source_node.file_source, "c_at":obj_source_node.created_at,
                            "u_at":obj_source_node.created_at, "pt":0, "e_message":'', "n_count":0, "r_count":0, "model":obj_source_node.model,
                            "gcs_bucket": obj_source_node.gcsBucket, "gcs_bucket_folder": obj_source_node.gcsBucketFolder, 
                            "language":obj_source_node.language, "gcs_project_id":obj_source_node.gcsProjectId})
        except Exception as e:
            error_message = str(e)
            logging.info(f"error_message = {error_message}")
            self.update_exception_db(self, obj_source_node.file_name, error_message)
            raise Exception(error_message)
        
    def update_source_node(self, obj_source_node:sourceNode):
        try:

            params = {}
            if obj_source_node.file_name is not None and obj_source_node.file_name != '':
                params['fileName'] = obj_source_node.file_name

            if obj_source_node.status is not None and obj_source_node.status != '':
                params['status'] = obj_source_node.status

            if obj_source_node.created_at is not None:
                params['createdAt'] = obj_source_node.created_at

            if obj_source_node.updated_at is not None:
                params['updatedAt'] = obj_source_node.updated_at

            if obj_source_node.processing_time is not None and obj_source_node.processing_time != 0:
                params['processingTime'] = round(obj_source_node.processing_time.total_seconds(),2)

            if obj_source_node.node_count is not None and obj_source_node.node_count != 0:
                params['nodeCount'] = obj_source_node.node_count

            if obj_source_node.relationship_count is not None and obj_source_node.relationship_count != 0:
                params['relationshipCount'] = obj_source_node.relationship_count

            if obj_source_node.model is not None and obj_source_node.model != '':
                params['model'] = obj_source_node.model

            if obj_source_node.total_pages is not None and obj_source_node.total_pages != 0:
                params['total_pages'] = obj_source_node.total_pages

            if obj_source_node.total_chunks is not None and obj_source_node.total_chunks != 0:
                params['total_chunks'] = obj_source_node.total_chunks

<<<<<<< HEAD
=======
            if obj_source_node.is_cancelled is not None and obj_source_node.is_cancelled != False:
                params['is_cancelled'] = obj_source_node.is_cancelled

            if obj_source_node.processed_chunk is not None and obj_source_node.processed_chunk != 0:
                params['processed_chunk'] = obj_source_node.processed_chunk

>>>>>>> 2b010794
            param= {"props":params}
            
            print(f'Base Param value 1 : {param}')
            query = "MERGE(d:Document {fileName :$props.fileName}) SET d += $props"
            logging.info("Update source node properties")
            self.graph.query(query,param)
        except Exception as e:
            error_message = str(e)
            self.update_exception_db(self.file_name,error_message)
            raise Exception(error_message)
    
    def get_source_list(self):
        """
        Args:
            uri: URI of the graph to extract
            db_name: db_name is database name to connect to graph db
            userName: Username to use for graph creation ( if None will use username from config file )
            password: Password to use for graph creation ( if None will use password from config file )
            file: File object containing the PDF file to be used
            model: Type of model to use ('Diffbot'or'OpenAI GPT')
        Returns:
        Returns a list of sources that are in the database by querying the graph and
        sorting the list by the last updated date. 
        """
        logging.info("Get existing files list from graph")
        query = "MATCH(d:Document) WHERE d.fileName IS NOT NULL RETURN d ORDER BY d.updatedAt DESC"
        result = self.graph.query(query)
        list_of_json_objects = [entry['d'] for entry in result]
        return list_of_json_objects
        
    def update_KNN_graph(self):
        """
        Update the graph node with SIMILAR relationship where embedding scrore match
        """
        index = self.graph.query("""show indexes yield * where type = 'VECTOR' and name = 'vector'""")
        # logging.info(f'show index vector: {index}')
        knn_min_score = os.environ.get('KNN_MIN_SCORE')
        if index[0]['name'] == 'vector':
            logging.info('update KNN graph')
            result = self.graph.query("""MATCH (c:Chunk)
                                    WHERE c.embedding IS NOT NULL AND count { (c)-[:SIMILAR]-() } < 5
                                    CALL db.index.vector.queryNodes('vector', 6, c.embedding) yield node, score
                                    WHERE node <> c and score >= $score MERGE (c)-[rel:SIMILAR]-(node) SET rel.score = score
                                """,
                                {"score":float(knn_min_score)}
                                )
            logging.info(f"result : {result}")
            
    def connection_check(self):
        """
        Args:
            uri: URI of the graph to extract
            userName: Username to use for graph creation ( if None will use username from config file )
            password: Password to use for graph creation ( if None will use password from config file )
            db_name: db_name is database name to connect to graph db
        Returns:
        Returns a status of connection from NEO4j is success or failure
        """
        if self.graph:
            return "Connection Successful"

    def execute_query(self, query, param=None):
        return self.graph.query(query, param)

    def get_current_status_document_node(self, file_name):
        query = """
                MATCH(d:Document {fileName : $file_name}) RETURN d.status AS Status , d.processingTime AS processingTime, 
                d.nodeCount AS nodeCount, d.model as model, d.relationshipCount as relationshipCount,
                d.total_pages AS total_pages, d.total_chunks AS total_chunks , d.fileSize as fileSize, 
                d.is_cancelled as is_cancelled, d.processed_chunk as processed_chunk
                """
        param = {"file_name" : file_name}
        return self.execute_query(query, param)
    
<<<<<<< HEAD
    def delete_file_from_graph(self, filenames:str, source_types:str, deleteEntities:str, merged_dir:str):
        filename_list = filenames.split(',')
        source_types_list = source_types.split(',')
        for (file_name,source_type) in zip(filename_list, source_types_list):
            merged_file_path = os.path.join(merged_dir, file_name)
            if source_type == 'local file':
=======
    def delete_file_from_graph(self, filenames, source_types, deleteEntities:str, merged_dir:str):
        # filename_list = filenames.split(',')
        filename_list= list(map(str.strip, json.loads(filenames)))
        source_types_list= list(map(str.strip, json.loads(source_types)))
        # source_types_list = source_types.split(',')
        for (file_name,source_type) in zip(filename_list, source_types_list):
            merged_file_path = os.path.join(merged_dir, file_name)
            if source_type == 'local file':
                logging.info(f'Deleted File Path: {merged_file_path} and Deleted File Name : {file_name}')
>>>>>>> 2b010794
                delete_uploaded_local_file(merged_file_path, file_name)

        query_to_delete_document=""" 
           MATCH (d:Document) where d.fileName in $filename_list and d.fileSource in $source_types_list
            with collect(d) as documents 
            unwind documents as d
            optional match (d)<-[:PART_OF]-(c:Chunk) 
            detach delete c, d
            return count(*) as deletedChunks
            """
        query_to_delete_document_and_entities=""" 
            MATCH (d:Document) where d.fileName in $filename_list and d.fileSource in $source_types_list
            with collect(d) as documents 
            unwind documents as d
            optional match (d)<-[:PART_OF]-(c:Chunk)
            // if delete-entities checkbox is set
            call { with  c, documents
                match (c)-[:HAS_ENTITY]->(e)
                // belongs to another document
                where not exists {  (d2)<-[:PART_OF]-()-[:HAS_ENTITY]->(e) WHERE NOT d2 IN documents }
                detach delete e
                return count(*) as entities
            } 
            detach delete c, d
            return sum(entities) as deletedEntities, count(*) as deletedChunks
            """    
        param = {"filename_list" : filename_list, "source_types_list": source_types_list}
        if deleteEntities == "true":
            result = self.execute_query(query_to_delete_document_and_entities, param)
            logging.info(f"Deleting {len(filename_list)} documents = '{filename_list}' from '{source_types_list}' from database")
        else :
            result = self.execute_query(query_to_delete_document, param)    
            logging.info(f"Deleting {len(filename_list)} documents = '{filename_list}' from '{source_types_list}' with their entities from database")
        
        return result, len(filename_list)    <|MERGE_RESOLUTION|>--- conflicted
+++ resolved
@@ -82,15 +82,12 @@
             if obj_source_node.total_chunks is not None and obj_source_node.total_chunks != 0:
                 params['total_chunks'] = obj_source_node.total_chunks
 
-<<<<<<< HEAD
-=======
             if obj_source_node.is_cancelled is not None and obj_source_node.is_cancelled != False:
                 params['is_cancelled'] = obj_source_node.is_cancelled
 
             if obj_source_node.processed_chunk is not None and obj_source_node.processed_chunk != 0:
                 params['processed_chunk'] = obj_source_node.processed_chunk
 
->>>>>>> 2b010794
             param= {"props":params}
             
             print(f'Base Param value 1 : {param}')
@@ -165,14 +162,6 @@
         param = {"file_name" : file_name}
         return self.execute_query(query, param)
     
-<<<<<<< HEAD
-    def delete_file_from_graph(self, filenames:str, source_types:str, deleteEntities:str, merged_dir:str):
-        filename_list = filenames.split(',')
-        source_types_list = source_types.split(',')
-        for (file_name,source_type) in zip(filename_list, source_types_list):
-            merged_file_path = os.path.join(merged_dir, file_name)
-            if source_type == 'local file':
-=======
     def delete_file_from_graph(self, filenames, source_types, deleteEntities:str, merged_dir:str):
         # filename_list = filenames.split(',')
         filename_list= list(map(str.strip, json.loads(filenames)))
@@ -182,7 +171,6 @@
             merged_file_path = os.path.join(merged_dir, file_name)
             if source_type == 'local file':
                 logging.info(f'Deleted File Path: {merged_file_path} and Deleted File Name : {file_name}')
->>>>>>> 2b010794
                 delete_uploaded_local_file(merged_file_path, file_name)
 
         query_to_delete_document=""" 
